--- conflicted
+++ resolved
@@ -4,38 +4,24 @@
    "cell_type": "markdown",
    "metadata": {},
    "source": [
-    "# Browsing models on the platform\n",
-    "In this notebook we will show how the `mosqlient` package can be used to get and post models on the platform. This is done using the class `Model` imported in the cell below. "
+    "In this notebook it will be provide examples about how the `mosqlient` package can be used to get and post models on the platform. This is done using the class `Model` imported in the cell below. "
    ]
   },
   {
    "cell_type": "code",
-<<<<<<< HEAD
-   "metadata": {
-    "ExecuteTime": {
-     "end_time": "2024-08-07T20:21:01.709199Z",
-     "start_time": "2024-08-07T20:21:01.413457Z"
-    }
-   },
+   "execution_count": 1,
+   "metadata": {},
    "source": [
     "from mosqlient.registry import Model"
    ],
    "outputs": [],
    "execution_count": 1
-=======
-   "execution_count": 1,
-   "metadata": {},
-   "outputs": [],
-   "source": [
-    "from mosqlient.registry import Model"
-   ]
->>>>>>> 1b880f28
   },
   {
    "cell_type": "markdown",
    "metadata": {},
    "source": [
-    "## Get models\n",
+    "### Get models\n",
     "\n",
     "To obtain a list of the models saved on the platform it can be used the  class method `get()`. To use this method is not necessary to provide your API key. This method accept any of the parameters below: \n",
     "\n",
@@ -59,31 +45,16 @@
   },
   {
    "cell_type": "code",
-<<<<<<< HEAD
    "metadata": {
     "ExecuteTime": {
      "end_time": "2024-08-07T20:21:15.412435Z",
      "start_time": "2024-08-07T20:21:14.647567Z"
     }
    },
-=======
-   "execution_count": 2,
-   "metadata": {},
-   "outputs": [
-    {
-     "name": "stdout",
-     "output_type": "stream",
-     "text": [
-      "Number of models returned: 12\n"
-     ]
-    }
-   ],
->>>>>>> 1b880f28
    "source": [
     "list_of_models = Model.get()\n",
     "\n",
     "print('Number of models returned:', len(list_of_models))"
-<<<<<<< HEAD
    ],
    "outputs": [
     {
@@ -133,52 +104,15 @@
     }
    ],
    "execution_count": 3
-=======
+  },
+  {
+   "cell_type": "markdown",
+   "metadata": {},
+   "source": [
+    "Otherwise, if you provide values as parameters in the method it will return just the models that match the value of the parameters, for example, searching by a specific `id` returns: "
    ]
   },
   {
-   "cell_type": "code",
-   "execution_count": 3,
-   "metadata": {},
-   "outputs": [
-    {
-     "data": {
-      "text/plain": [
-       "Random Forest model with uncertainty computed with conformal prediction"
-      ]
-     },
-     "execution_count": 3,
-     "metadata": {},
-     "output_type": "execute_result"
-    }
-   ],
-   "source": [
-    "list_of_models[3]"
-   ]
->>>>>>> 1b880f28
-  },
-  {
-   "cell_type": "code",
-   "execution_count": 4,
-   "metadata": {},
-   "outputs": [
-    {
-     "data": {
-      "text/plain": [
-       "'{\"id\":612,\"name\":\"Random Forest model with uncertainty computed with conformal prediction\",\"description\":\"Test modelTest modelTest modelTest modelTest modelTest modelTest modelTest modelTest modelTest modelTest modelTest modelTest modelTest modelTest modelTest modelTest modelTest modelTest modelTest modelTest modelTest modelTest modelTest modelTest modelTest modelTest modelTest modelTest modelTest modelTest modelTest modelTest modelTest modelTest modelTest modelTest modelTest modelTest modelTest modelTest modelTest modelTest modelTest modelTest modelTest modelTest modelTest modelTest modelTest model\",\"author\":{\"user\":{\"name\":\"Luã Bida Vacaro\",\"username\":\"luabida\"},\"institution\":null},\"repository\":\"https://github.com/a/\",\"implementation_language\":{\"language\":\"Rust\"},\"disease\":\"zika\",\"categorical\":false,\"spatial\":true,\"temporal\":true,\"ADM_level\":2,\"time_resolution\":\"year\"}'"
-      ]
-     },
-     "execution_count": 4,
-     "metadata": {},
-     "output_type": "execute_result"
-    }
-   ],
-   "source": [
-    "list_of_models[3].json()"
-   ]
-  },
-  {
-<<<<<<< HEAD
    "cell_type": "code",
    "metadata": {
     "ExecuteTime": {
@@ -239,39 +173,12 @@
     }
    ],
    "execution_count": 5
-=======
+  },
+  {
    "cell_type": "markdown",
    "metadata": {},
    "source": [
-    "Otherwise, if you provide values as parameters in the method it will return just the models that match the value of the parameters, for example, searching by a specific `id` returns: "
-   ]
-  },
-  {
-   "cell_type": "code",
-   "execution_count": 5,
-   "metadata": {},
-   "outputs": [
-    {
-     "data": {
-      "text/plain": [
-       "[Random Forest model with uncertainty computed with conformal prediction]"
-      ]
-     },
-     "execution_count": 5,
-     "metadata": {},
-     "output_type": "execute_result"
-    }
-   ],
-   "source": [
-    "Model.get(id=612)"
-   ]
->>>>>>> 1b880f28
-  },
-  {
-   "cell_type": "markdown",
-   "metadata": {},
-   "source": [
-    "## Posting models\n",
+    "### Post models\n",
     "\n",
     "To use the post method to upload a model on the platform is necessary to provide your API-KEY, and fill the following information about your models:\n",
     "\n",
@@ -291,46 +198,30 @@
   },
   {
    "cell_type": "code",
-<<<<<<< HEAD
    "metadata": {
     "ExecuteTime": {
      "end_time": "2024-08-07T20:21:45.937518Z",
      "start_time": "2024-08-07T20:21:45.787286Z"
     }
    },
-=======
-   "execution_count": 1,
-   "metadata": {},
-   "outputs": [
-    {
-     "data": {
-      "text/plain": [
-       "<Response [201]>"
-      ]
-     },
-     "execution_count": 1,
-     "metadata": {},
-     "output_type": "execute_result"
-    }
-   ],
->>>>>>> 1b880f28
-   "source": [
-    "from mosqlient import upload_model\n",
-    "\n",
-    "author_username = 'luabida'\n",
-    "name = 'Test model'\n",
+   "source": [
+    "import os\n",
+    "from mosqlient import Client \n",
+    "\n",
+    "# https://api.mosqlimate.org/docs/registry/POST/uid-key/\n",
+    "client = Client(\"<USER>:<API-KEY>\", \"dev\")\n",
+    "\n",
+    "name = 'test model'\n",
     "description = 'This example model is based on the X methodoly, uses as input the Y variables to predict Z.'\n",
-    "repository =  'https://github.com/luabida/teste_repo.git'\n",
+    "repository =  'https://github.com/eduardocorrearaujo/teste_repo.git'\n",
     "implementation_language = 'Python'\n",
-    "disease = \"dengue\"\n",
-    "temporal = True\n",
-    "spatial = False\n",
-    "categorical = False\n",
+    "disease= \"dengue\"\n",
+    "temporal= True\n",
+    "spatial= False\n",
+    "categorical= False\n",
     "adm_level = 1\n",
-    "time_resolution = \"month\"\n",
-    "api_key = 'luabida:437621f1-0647-40eb-b951-ff713d7c15e2' # https://api.mosqlimate.org/docs/registry/POST/uid-key/\n",
-    "\n",
-<<<<<<< HEAD
+    "time_resolution =  \"month\"\n",
+    "\n",
     "Model(client=client).post(\n",
     "        name = name,\n",
     "        description = description,\n",
@@ -395,30 +286,6 @@
    "outputs": [],
    "execution_count": null,
    "source": ""
-=======
-    "upload_model(\n",
-    "    author_username=author_username,\n",
-    "    name=name,\n",
-    "    description=description,\n",
-    "    repository=repository,\n",
-    "    implementation_language=implementation_language,\n",
-    "    disease=disease,\n",
-    "    temporal=temporal,\n",
-    "    spatial=spatial,\n",
-    "    categorical=categorical,\n",
-    "    adm_level=adm_level,\n",
-    "    time_resolution=time_resolution,\n",
-    "    api_key=api_key\n",
-    ")"
-   ]
-  },
-  {
-   "cell_type": "code",
-   "execution_count": null,
-   "metadata": {},
-   "outputs": [],
-   "source": []
->>>>>>> 1b880f28
   }
  ],
  "metadata": {
